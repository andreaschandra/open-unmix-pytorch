name: umx-osx

channels:
  - conda-forge
  - pytorch

dependencies:
<<<<<<< HEAD
  - python=3.7.3
  - numpy=1.16
  - scipy=1.3
  - pytorch=1.5
  - tqdm=4.32
  - scikit-learn=0.21
=======
  - python=3.7
  - numpy=1.18
  - scipy=1.4
  - pytorch=1.5.0
  - torchaudio=0.5.0
  - tqdm
  - scikit-learn=0.22
>>>>>>> b601aa34
  - ffmpeg
  - pip
  - torchaudio=0.5.0
  - pip:
    - musdb==0.3.1
    - norbert>=0.2.0
    - museval==0.3.0
    - gitpython<|MERGE_RESOLUTION|>--- conflicted
+++ resolved
@@ -5,22 +5,13 @@
   - pytorch
 
 dependencies:
-<<<<<<< HEAD
-  - python=3.7.3
-  - numpy=1.16
-  - scipy=1.3
-  - pytorch=1.5
-  - tqdm=4.32
-  - scikit-learn=0.21
-=======
   - python=3.7
   - numpy=1.18
   - scipy=1.4
-  - pytorch=1.5.0
+  - pytorch=1.5
   - torchaudio=0.5.0
   - tqdm
   - scikit-learn=0.22
->>>>>>> b601aa34
   - ffmpeg
   - pip
   - torchaudio=0.5.0
